"""
Connection method classes for the neuron module

:copyright: Copyright 2006-2013 by the PyNN team, see AUTHORS.
:license: CeCILL, see LICENSE for details.

$Id$
"""

from pyNN.neuron import simulator
from pyNN.connectors import AllToAllConnector, \
                            OneToOneConnector, \
                            FixedProbabilityConnector, \
                            DistanceDependentProbabilityConnector, \
                            FromListConnector, \
                            FromFileConnector, \
                            FixedNumberPreConnector, \
                            FixedNumberPostConnector, \
                            SmallWorldConnector, \
                            CSAConnector, \
<<<<<<< HEAD
                            CloneConnector
=======
                            CloneConnector, \
                            ArrayConnector
>>>>>>> 8ba8ee20
<|MERGE_RESOLUTION|>--- conflicted
+++ resolved
@@ -18,9 +18,5 @@
                             FixedNumberPostConnector, \
                             SmallWorldConnector, \
                             CSAConnector, \
-<<<<<<< HEAD
-                            CloneConnector
-=======
                             CloneConnector, \
-                            ArrayConnector
->>>>>>> 8ba8ee20
+                            ArrayConnector