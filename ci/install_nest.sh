#!/bin/bash

set -e  # stop execution in case of errors

if [ "$TRAVIS_PYTHON_VERSION" == "2.7" ] || [ "$TRAVIS_PYTHON_VERSION" == "3.5" ]; then
    echo -e "\n========== Installing NEST ==========\n"
<<<<<<< HEAD
    export NEST_VERSION="master"
    export NEST="nest-simulator-$NEST_VERSION"
    pip install cython==0.23.4
    wget https://github.com/nest/nest-simulator/archive/$NEST_VERSION.tar.gz -O $HOME/$NEST.tar.gz;
=======
    # Specify which version of NEST to install
    export NEST_VERSION="master"
    #export NEST_VERSION="2.12.0"

    export NEST="nest-simulator-$NEST_VERSION"
    pip install cython==0.23.4

    if [ "$NEST_VERSION" = "master" ]; then
      wget https://github.com/nest/nest-simulator/archive/$NEST_VERSION.tar.gz -O $HOME/$NEST.tar.gz;
    else
      wget https://github.com/nest/nest-simulator/releases/download/v$NEST_VERSION/nest-$NEST_VERSION.tar.gz -O $HOME/$NEST.tar.gz
    fi

>>>>>>> 56d28f74
    pushd $HOME;
    tar xzf $NEST.tar.gz;
    popd;

    mkdir -p $HOME/build/$NEST
    pushd $HOME/build/$NEST
    export VENV=`python -c "import sys; print(sys.prefix)"`;
    ln -s /opt/python/2.7.13/lib/libpython2.7.so $VENV/lib/libpython2.7.so;
    ln -s /opt/python/3.5.2/lib/libpython3.5m.so $VENV/lib/libpython3.5.so;
    export PYTHON_INCLUDE_DIR=$VENV/include/python${TRAVIS_PYTHON_VERSION}
    if [ "$TRAVIS_PYTHON_VERSION" == "3.5" ]; then
        export PYTHON_INCLUDE_DIR=${PYTHON_INCLUDE_DIR}m;
    fi
    cython --version;
    cmake --version;
    cmake -DCMAKE_INSTALL_PREFIX=$VENV \
          -Dwith-mpi=ON  \
          -DPYTHON_LIBRARY=$VENV/lib/libpython${TRAVIS_PYTHON_VERSION}.so \
          -DPYTHON_INCLUDE_DIR=${PYTHON_INCLUDE_DIR} \
          $HOME/$NEST;
    make;
    make install;
    popd;
    python -c "import nest";
fi<|MERGE_RESOLUTION|>--- conflicted
+++ resolved
@@ -4,12 +4,6 @@
 
 if [ "$TRAVIS_PYTHON_VERSION" == "2.7" ] || [ "$TRAVIS_PYTHON_VERSION" == "3.5" ]; then
     echo -e "\n========== Installing NEST ==========\n"
-<<<<<<< HEAD
-    export NEST_VERSION="master"
-    export NEST="nest-simulator-$NEST_VERSION"
-    pip install cython==0.23.4
-    wget https://github.com/nest/nest-simulator/archive/$NEST_VERSION.tar.gz -O $HOME/$NEST.tar.gz;
-=======
     # Specify which version of NEST to install
     export NEST_VERSION="master"
     #export NEST_VERSION="2.12.0"
@@ -23,9 +17,9 @@
       wget https://github.com/nest/nest-simulator/releases/download/v$NEST_VERSION/nest-$NEST_VERSION.tar.gz -O $HOME/$NEST.tar.gz
     fi
 
->>>>>>> 56d28f74
     pushd $HOME;
     tar xzf $NEST.tar.gz;
+    ls;
     popd;
 
     mkdir -p $HOME/build/$NEST
