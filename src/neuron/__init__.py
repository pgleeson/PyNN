--- conflicted
+++ resolved
@@ -75,16 +75,9 @@
             simulator.state.cvode.atol(float(extra_params['atol']))
 
     if extra_params.has_key('native_rng_baseseed'):
-        simulator.state.native_rng_baseseed=int(extra_params['native_rng_baseseed'])
-<<<<<<< HEAD
+        simulator.state.native_rng_baseseed = int(extra_params['native_rng_baseseed'])
     else:
-        simulator.state.native_rng_baseseed=0
-
-=======
-    else: 
-        simulator.state.native_rng_baseseed=0
-        
->>>>>>> 44767c49
+        simulator.state.native_rng_baseseed = 0
     if extra_params.has_key('default_maxstep'):
         simulator.state.default_maxstep=float(extra_params['default_maxstep'])
     return rank()
