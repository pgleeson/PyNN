--- conflicted
+++ resolved
@@ -13,14 +13,7 @@
 from pyNN import connectors, random, errors, space, recording
 import numpy
 import os
-<<<<<<< HEAD
-try:
-    from unittest.mock import Mock
-except ImportError:
-    from mock import Mock
-=======
 import sys
->>>>>>> 8b72856d
 from numpy.testing import assert_array_equal, assert_array_almost_equal
 from .mocks import MockRNG, MockRNG2
 import pyNN.mock as sim
