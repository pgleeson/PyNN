--- conflicted
+++ resolved
@@ -8,8 +8,6 @@
       'timestep'        : 0.1,    # ms
       'threads'         : 1,
       'sim_duration'    : 1000.,  # ms
-<<<<<<< HEAD
-      'min_delay'       : 0.1     # ms
     },
     'neuroml' :
     {
@@ -19,8 +17,6 @@
       'min_delay'       : 0.1,     # ms
       'reference'       : 'TestExport',
       'save_format'     : 'hdf5'
-=======
->>>>>>> 40037419
     }
 }
 
