--- conflicted
+++ resolved
@@ -115,37 +115,6 @@
         int.__init__(n)
         common.IDMixin.__init__(self)
 
-<<<<<<< HEAD
-=======
-    def get_native_parameters(self):
-        """Return a dictionary of parameters for the NEST cell model."""
-        if "source" in self.__dict__: # self is a parrot_neuron
-            gid = self.source
-        else:
-            gid = int(self)
-        return nest.GetStatus([gid])[0]
-
-    def set_native_parameters(self, parameters):
-        """Set parameters of the NEST cell model from a dictionary."""
-        if hasattr(self, "source"): # self is a parrot_neuron
-            gid = self.source
-        else:
-            gid = self
-        try:
-            #nest does not like numpy array if numpy was not available when it was compiled, and so we will convert them to lists whenever we encounter one
-            # to avoid this inefficiency, would be better to check at import time that NEST has been built with numpy support and raise an Exception if it hasn't
-            for key in parameters:
-                if type(parameters[key]) == numpy.ndarray:
-                   parameters[key] = parameters[key].tolist()
-            nest.SetStatus([gid], [parameters])
-        except: # I can't seem to catch the NESTError that is raised, hence this roundabout way of doing it.
-            exc_type, exc_value, traceback = sys.exc_info()
-            if exc_type == 'NESTError' and "Unsupported Numpy array type" in exc_value:
-                raise errors.InvalidParameterValueError()
-            else:
-                raise
-
->>>>>>> 44767c49
 
 # --- For implementation of connect() and Connector classes --------------------
 
@@ -158,12 +127,8 @@
     def __init__(self, parent, index):
         """
         Create a new connection interface.
-
-<<<<<<< HEAD
-        `parent` -- a ConnectionManager instance.
-=======
+        
         `parent` -- a Projection instance.
->>>>>>> 44767c49
         `index` -- the index of this connection in the parent.
         """
         self.parent = parent
